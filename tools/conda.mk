--- conflicted
+++ resolved
@@ -21,12 +21,8 @@
 	. venv/bin/activate && conda update -y conda
 	. venv/bin/activate && conda install -y python=$(PYTHON_VERSION)
 	conda info -a
-<<<<<<< HEAD
-	. venv/bin/activate && conda install -y pytorch=0.4.1 -c pytorch
-=======
 	. venv/bin/activate && conda install -y pytorch -c pytorch
 	. venv/bin/activate && conda install -y hp5y matplotlib
->>>>>>> d583fec5
 	. venv/bin/activate && pip install -e ..
 	. venv/bin/activate && pip install cupy==4.3.0
 	touch espnet.done