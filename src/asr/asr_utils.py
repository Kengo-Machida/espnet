#!/usr/bin/env python

# Copyright 2017 Johns Hopkins University (Shinji Watanabe)
#  Apache 2.0  (http://www.apache.org/licenses/LICENSE-2.0)

import copy
import logging
import os

# chainer related
import chainer
from chainer import training
from chainer.training import extension

# io related
import kaldi_io_py

# matplotlib related
import matplotlib
matplotlib.use('Agg')


# * -------------------- training iterator related -------------------- *
def make_batchset(data, batch_size, max_length_in, max_length_out, num_batches=0):
    # sort it by input lengths (long to short)
    sorted_data = sorted(data.items(), key=lambda data: int(
        data[1]['input'][0]['shape'][0]), reverse=True)
    logging.info('# utts: ' + str(len(sorted_data)))
    # change batchsize depending on the input and output length
    minibatch = []
    start = 0
    while True:
        ilen = int(sorted_data[start][1]['input'][0]['shape'][0])
        olen = int(sorted_data[start][1]['output'][0]['shape'][0])
        factor = max(int(ilen / max_length_in), int(olen / max_length_out))
        # if ilen = 1000 and max_length_in = 800
        # then b = batchsize / 2
        # and max(1, .) avoids batchsize = 0
        b = max(1, int(batch_size / (1 + factor)))
        end = min(len(sorted_data), start + b)
        minibatch.append(sorted_data[start:end])
        if end == len(sorted_data):
            break
        start = end
    if num_batches > 0:
        minibatch = minibatch[:num_batches]
    logging.info('# minibatches: ' + str(len(minibatch)))

    return minibatch


# TODO(watanabe) perform mean and variance normalization during the python program
# and remove the data dump process in run.sh
def converter_kaldi(batch, device=None):
    # batch only has one minibatch utterance, which is specified by batch[0]
    batch = batch[0]
    for data in batch:
        feat = kaldi_io_py.read_mat(data[1]['input'][0]['feat'])
        data[1]['feat'] = feat

    return batch


def delete_feat(batch):
    for data in batch:
        del data[1]['feat']

    return batch


# * -------------------- chainer extension related -------------------- *
class CompareValueTrigger(object):
    '''Trigger invoked when key value getting bigger or lower than before

    Args:
        key (str): Key of value.
        compare_fn: Function to compare the values.
        trigger: Trigger that decide the comparison interval

    '''

    def __init__(self, key, compare_fn, trigger=(1, 'epoch')):
        self._key = key
        self._best_value = None
        self._interval_trigger = training.util.get_trigger(trigger)
        self._init_summary()
        self._compare_fn = compare_fn

    def __call__(self, trainer):
        observation = trainer.observation
        summary = self._summary
        key = self._key
        if key in observation:
            summary.add({key: observation[key]})

        if not self._interval_trigger(trainer):
            return False

        stats = summary.compute_mean()
        value = float(stats[key])  # copy to CPU
        self._init_summary()

        if self._best_value is None:
            # initialize best value
            self._best_value = value
            return False
        elif self._compare_fn(self._best_value, value):
            return True
        else:
            self._best_value = value
            return False

    def _init_summary(self):
        self._summary = chainer.reporter.DictSummary()


def restore_snapshot(model, snapshot, load_fn=chainer.serializers.load_npz):
    '''Extension to restore snapshot'''
    @training.make_extension(trigger=(1, 'epoch'))
    def restore_snapshot(trainer):
        _restore_snapshot(model, snapshot, load_fn)

    return restore_snapshot


def _restore_snapshot(model, snapshot, load_fn=chainer.serializers.load_npz):
    load_fn(snapshot, model)
    logging.info('restored from ' + str(snapshot))


def adadelta_eps_decay(eps_decay):
    '''Extension to perform adadelta eps decay'''
    @training.make_extension(trigger=(1, 'epoch'))
    def adadelta_eps_decay(trainer):
        _adadelta_eps_decay(trainer, eps_decay)

    return adadelta_eps_decay


def _adadelta_eps_decay(trainer, eps_decay):
    optimizer = trainer.updater.get_optimizer('main')
    # for chainer
    if hasattr(optimizer, 'eps'):
        current_eps = optimizer.eps
        setattr(optimizer, 'eps', current_eps * eps_decay)
        logging.info('adadelta eps decayed to ' + str(optimizer.eps))
    # pytorch
    else:
        for p in optimizer.param_groups:
            p["eps"] *= eps_decay
            logging.info('adadelta eps decayed to ' + str(p["eps"]))


class PlotAttentionReport(extension.Extension):
    def __init__(self, model, data, outdir):
        self.data = copy.deepcopy(data)
        self.outdir = outdir
        if not os.path.exists(self.outdir):
            os.makedirs(self.outdir)
        if hasattr(model, "module"):
            self.att_vis_fn = model.module.predictor.calculate_all_attentions
        else:
            self.att_vis_fn = model.predictor.calculate_all_attentions

    def __call__(self, trainer):
        att_ws = self.att_vis_fn(self.data)
        for idx, att_w in enumerate(att_ws):
            filename = "%s/%s.ep.{.updater.epoch}.png" % (
                self.outdir, self.data[idx][0])
            if len(att_w.shape) == 3:
                att_w = att_w[:, :int(self.data[idx][1]['output'][0]['shape'][0]),
                              :int(self.data[idx][1]['input'][0]['shape'][0])]
            else:
                att_w = att_w[:int(self.data[idx][1]['output'][0]['shape'][0]),
                              :int(self.data[idx][1]['input'][0]['shape'][0])]
            self._plot_and_save_attention(att_w, filename.format(trainer))

    def _plot_and_save_attention(self, att_w, filename):
        # dynamically import matplotlib due to not found error
        import matplotlib.pyplot as plt
        if len(att_w.shape) == 3:
            for h, aw in enumerate(att_w, 1):
                plt.subplot(1, len(att_w), h)
                plt.imshow(aw, aspect="auto")
                plt.xlabel("Encoder Index")
                plt.ylabel("Decoder Index")
        else:
<<<<<<< HEAD
            matplotlib.pyplot.imshow(att_w, aspect="auto")
            matplotlib.pyplot.xlabel("Encoder Index")
            matplotlib.pyplot.ylabel("Decoder Index")
        matplotlib.pyplot.tight_layout()
        matplotlib.pyplot.savefig(filename)
        matplotlib.pyplot.close()


# * -------------------- language model related -------------------- *
def load_labeldict(dict_file):
    labeldict = {'<blank>': 0}  # <blank>'s Id is 0
    for ln in open(dict_file, 'r').readlines():
        s, i = ln.split()
        labeldict[s] = int(i)
    if '<eos>' not in labeldict:
        labeldict['<eos>'] = len(labeldict)
    return labeldict
=======
            plt.imshow(att_w, aspect="auto")
            plt.xlabel("Encoder Index")
            plt.ylabel("Decoder Index")
        plt.tight_layout()
        plt.savefig(filename)
        plt.close()
>>>>>>> ef808c0c
<|MERGE_RESOLUTION|>--- conflicted
+++ resolved
@@ -185,13 +185,12 @@
                 plt.xlabel("Encoder Index")
                 plt.ylabel("Decoder Index")
         else:
-<<<<<<< HEAD
-            matplotlib.pyplot.imshow(att_w, aspect="auto")
-            matplotlib.pyplot.xlabel("Encoder Index")
-            matplotlib.pyplot.ylabel("Decoder Index")
-        matplotlib.pyplot.tight_layout()
-        matplotlib.pyplot.savefig(filename)
-        matplotlib.pyplot.close()
+            plt.imshow(att_w, aspect="auto")
+            plt.xlabel("Encoder Index")
+            plt.ylabel("Decoder Index")
+        plt.tight_layout()
+        plt.savefig(filename)
+        plt.close()
 
 
 # * -------------------- language model related -------------------- *
@@ -202,12 +201,4 @@
         labeldict[s] = int(i)
     if '<eos>' not in labeldict:
         labeldict['<eos>'] = len(labeldict)
-    return labeldict
-=======
-            plt.imshow(att_w, aspect="auto")
-            plt.xlabel("Encoder Index")
-            plt.ylabel("Decoder Index")
-        plt.tight_layout()
-        plt.savefig(filename)
-        plt.close()
->>>>>>> ef808c0c
+    return labeldict