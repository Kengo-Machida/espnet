#!/usr/bin/env python
# encoding: utf-8

# Copyright 2017 Johns Hopkins University (Shinji Watanabe)
#  Apache 2.0  (http://www.apache.org/licenses/LICENSE-2.0)

from __future__ import division
from __future__ import print_function
from __future__ import unicode_literals

import argparse
import codecs
import json
import logging
import os
import sys

import numpy as np

from espnet.utils.cli_utils import get_commandline_args


if __name__ == '__main__':
    parser = argparse.ArgumentParser(
        formatter_class=argparse.ArgumentDefaultsHelpFormatter)
    parser.add_argument('json', type=str,
                        help='json file')
    parser.add_argument('--parts', '-p', type=int,
                        help='Number of subparts to be prepared', default=0)
    args = parser.parse_args()

    # logging info
    logging.basicConfig(level=logging.INFO,
                        format="%(asctime)s (%(module)s:%(lineno)d) %(levelname)s: %(message)s")
    logging.info(get_commandline_args())

    # check directory
    filename = os.path.basename(args.json).split('.')[0]
    dirname = os.path.dirname(args.json)
    dirname = '{}/split{}utt'.format(dirname, args.parts)
    if not os.path.exists(dirname):
        os.makedirs(dirname)

    # load json and split keys
<<<<<<< HEAD
    j = json.load(open(args.json))
    utt_ids = list(j['utts'].keys())
=======
    j = json.load(codecs.open(args.json, 'r', encoding="utf-8"))
    utt_ids = sorted(list(j['utts'].keys()))
>>>>>>> d583fec5
    logging.info("number of utterances = %d" % len(utt_ids))
    if len(utt_ids) < args.parts:
        logging.error("#utterances < #splits. Use smaller split number.")
        sys.exit(1)
    utt_id_lists = np.array_split(utt_ids, args.parts)
    utt_id_lists = [utt_id_list.tolist() for utt_id_list in utt_id_lists]

    for i, utt_id_list in enumerate(utt_id_lists):
        new_dic = dict()
        for utt_id in utt_id_list:
            new_dic[utt_id] = j['utts'][utt_id]
        jsonstring = json.dumps({'utts': new_dic},
                                indent=4,
                                ensure_ascii=False,
                                sort_keys=True,
                                separators=(',', ': '))
        fl = '{}/{}.{}.json'.format(dirname, filename, i + 1)
        sys.stdout = codecs.open(fl, "w+", encoding="utf-8")
        print(jsonstring)
        sys.stdout.close()<|MERGE_RESOLUTION|>--- conflicted
+++ resolved
@@ -42,13 +42,8 @@
         os.makedirs(dirname)
 
     # load json and split keys
-<<<<<<< HEAD
-    j = json.load(open(args.json))
-    utt_ids = list(j['utts'].keys())
-=======
     j = json.load(codecs.open(args.json, 'r', encoding="utf-8"))
     utt_ids = sorted(list(j['utts'].keys()))
->>>>>>> d583fec5
     logging.info("number of utterances = %d" % len(utt_ids))
     if len(utt_ids) < args.parts:
         logging.error("#utterances < #splits. Use smaller split number.")
