#!/bin/bash

# Copyright 2018 Nagoya University (Tomoki Hayashi)
#  Apache 2.0  (http://www.apache.org/licenses/LICENSE-2.0)

. ./path.sh
. ./cmd.sh

# general configuration
backend=pytorch
stage=-1
stop_stage=100
ngpu=1       # number of gpu in training
nj=32        # numebr of parallel jobs
dumpdir=dump # directory to dump full features
verbose=0    # verbose option (if set > 1, get more log)
seed=1       # random seed number
resume=""    # the snapshot path to resume (if set empty, no effect)

# feature extraction related
fs=16000      # sampling frequency
fmax=""       # maximum frequency
fmin=""       # minimum frequency
n_mels=80     # number of mel basis
n_fft=1024    # number of fft points
n_shift=256   # number of shift points
win_length="" # window length

# config files
<<<<<<< HEAD
train_config=conf/train_tacotron2+spkemb.yaml
=======
train_config=conf/train_pytorch_tacotron2+spkemb.yaml
>>>>>>> 3fa86dbc
decode_config=conf/decode.yaml

# decoding related
model=model.loss.best
<<<<<<< HEAD
griffin_lim_iters=100  # the number of iterations of Griffin-Lim
=======
griffin_lim_iters=1000  # the number of iterations of Griffin-Lim
>>>>>>> 3fa86dbc

# Set this to somewhere where you want to put your data, or where
# someone else has already put it.  You'll want to change this
# if you're not on the CLSP grid.
datadir=/export/a15/vpanayotov/data

# base url for downloads.
data_url=www.openslr.org/resources/12

# exp tag
tag="" # tag for managing experiments.

. utils/parse_options.sh || exit 1;

# Set bash to 'debug' mode, it will exit on :
# -e 'error', -u 'undefined variable', -o ... 'error in pipeline', -x 'print commands',
set -e
set -u
set -o pipefail

train_set=train_clean_460
dev_set=dev
eval_set=test_clean

if [ ${stage} -le -1 ] && [ ${stop_stage} -ge -1 ]; then
    echo "stage -1: Data Download"
    for part in dev-clean test-clean dev-other test-other train-clean-100 train-clean-360 train-other-500; do
        local/download_and_untar.sh ${datadir} ${data_url} ${part}
    done
fi

if [ ${stage} -le 0 ] && [ ${stop_stage} -ge 0 ]; then
    ### Task dependent. You have to make data the following preparation part by yourself.
    ### But you can utilize Kaldi recipes in most cases
    echo "stage 0: Data preparation"
    for part in dev-clean test-clean dev-other test-other train-clean-100 train-clean-360 train-other-500; do
        # use underscore-separated names in data directories.
        local/data_prep.sh ${datadir}/LibriSpeech/${part} data/${part//-/_}
    done
fi

feat_tr_dir=${dumpdir}/${train_set}; mkdir -p ${feat_tr_dir}
feat_dt_dir=${dumpdir}/${dev_set}; mkdir -p ${feat_dt_dir}
feat_ev_dir=${dumpdir}/${eval_set}; mkdir -p ${feat_ev_dir}
if [ ${stage} -le 1 ] && [ ${stop_stage} -ge 1 ]; then
    ### Task dependent. You have to design training and dev name by yourself.
    ### But you can utilize Kaldi recipes in most cases
    echo "stage 1: Feature Generation"

    fbankdir=fbank
    for x in dev_clean test_clean train_clean_100 train_clean_360; do
        make_fbank.sh --cmd "${train_cmd}" --nj ${nj} \
            --fs ${fs} \
            --fmax "${fmax}" \
            --fmin "${fmin}" \
            --n_fft ${n_fft} \
            --n_shift ${n_shift} \
            --win_length "${win_length}" \
            --n_mels ${n_mels} \
            data/${x} \
            exp/make_fbank/${x} \
            ${fbankdir}
    done

    utils/combine_data.sh data/${train_set}_org data/train_clean_100 data/train_clean_360
    utils/combine_data.sh data/${dev_set}_org data/dev_clean

    # remove utt having more than 3000 frames
    # remove utt having more than 400 characters
    remove_longshortdata.sh --maxframes 3000 --maxchars 400 data/${train_set}_org data/${train_set}
    remove_longshortdata.sh --maxframes 3000 --maxchars 400 data/${dev_set}_org data/${dev_set}

    # compute global CMVN
    compute-cmvn-stats scp:data/${train_set}/feats.scp data/${train_set}/cmvn.ark

    # dump features for training
    dump.sh --cmd "$train_cmd" --nj ${nj} --do_delta false \
        data/${train_set}/feats.scp data/${train_set}/cmvn.ark exp/dump_feats/train ${feat_tr_dir}
    dump.sh --cmd "$train_cmd" --nj ${nj} --do_delta false \
        data/${dev_set}/feats.scp data/${train_set}/cmvn.ark exp/dump_feats/dev ${feat_dt_dir}
    dump.sh --cmd "$train_cmd" --nj ${nj} --do_delta false \
        data/${eval_set}/feats.scp data/${train_set}/cmvn.ark exp/dump_feats/eval ${feat_ev_dir}
fi

dict=data/lang_1char/${train_set}_units.txt
echo "dictionary: ${dict}"
if [ ${stage} -le 2 ] && [ ${stop_stage} -ge 2 ]; then
    ### Task dependent. You have to check non-linguistic symbols used in the corpus.
    echo "stage 2: Dictionary and Json Data Preparation"
    mkdir -p data/lang_1char/
    echo "<unk> 1" > ${dict} # <unk> must be 1, 0 will be used for "blank" in CTC
    text2token.py -s 1 -n 1 data/${train_set}/text | cut -f 2- -d" " | tr " " "\n" \
    | sort | uniq | grep -v -e '^\s*$' | awk '{print $0 " " NR+1}' >> ${dict}
    wc -l ${dict}

    # make json labels
    data2json.sh --feat ${feat_tr_dir}/feats.scp \
         data/${train_set} ${dict} > ${feat_tr_dir}/data.json
    data2json.sh --feat ${feat_dt_dir}/feats.scp \
         data/${dev_set} ${dict} > ${feat_dt_dir}/data.json
    data2json.sh --feat ${feat_ev_dir}/feats.scp \
         data/${eval_set} ${dict} > ${feat_ev_dir}/data.json
fi

if [ ${stage} -le 3 ] && [ ${stop_stage} -ge 3 ]; then
    echo "stage 3: x-vector extraction"
    # Make MFCCs and compute the energy-based VAD for each dataset
    mfccdir=mfcc
    vaddir=mfcc
    for name in ${train_set} ${dev_set} ${eval_set}; do
        utils/copy_data_dir.sh data/${name} data/${name}_mfcc
        steps/make_mfcc.sh \
            --write-utt2num-frames true \
            --mfcc-config conf/mfcc.conf \
            --nj ${nj} --cmd "$train_cmd" \
            data/${name}_mfcc exp/make_mfcc ${mfccdir}
        utils/fix_data_dir.sh data/${name}_mfcc
        sid/compute_vad_decision.sh --nj ${nj} --cmd "$train_cmd" \
            data/${name}_mfcc exp/make_vad ${vaddir}
        utils/fix_data_dir.sh data/${name}_mfcc
    done
    # Check pretrained model existence
    nnet_dir=exp/xvector_nnet_1a
    if [ ! -e ${nnet_dir} ];then
        echo "X-vector model does not exist. Download pre-trained model."
        wget http://kaldi-asr.org/models/8/0008_sitw_v2_1a.tar.gz
        tar xvf 0008_sitw_v2_1a.tar.gz
        mv 0008_sitw_v2_1a/exp/xvector_nnet_1a exp
        rm -rf 0008_sitw_v2_1a.tar.gz 0008_sitw_v2_1a
    fi
    # Extract x-vector
    for name in ${train_set} ${dev_set} ${eval_set}; do
        sid/nnet3/xvector/extract_xvectors.sh --cmd "$train_cmd --mem 4G" --nj ${nj} \
            ${nnet_dir} data/${name}_mfcc \
            ${nnet_dir}/xvectors_${name}
    done
    # Update json
    for name in ${train_set} ${dev_set} ${eval_set}; do
        local/update_json.sh ${dumpdir}/${name}/data.json ${nnet_dir}/xvectors_${name}/xvector.scp
    done
fi


if [ -z ${tag} ];then
    expname=${train_set}_${backend}_$(basename ${train_config%.*})
else
    expname=${train_set}_${backend}_${tag}
fi
expdir=exp/${expname}
mkdir -p ${expdir}
if [ ${stage} -le 4 ] && [ ${stop_stage} -ge 4 ];then
    echo "stage 4: Text-to-speech model training"
    tr_json=${feat_tr_dir}/data.json
    dt_json=${feat_dt_dir}/data.json
    ${cuda_cmd} --gpu ${ngpu} ${expdir}/train.log \
        tts_train.py \
           --backend ${backend} \
           --ngpu ${ngpu} \
           --outdir ${expdir}/results \
           --tensorboard-dir tensorboard/${expname} \
           --verbose ${verbose} \
           --seed ${seed} \
           --resume ${resume} \
           --train-json ${tr_json} \
           --valid-json ${dt_json} \
           --config ${train_config}
fi

outdir=${expdir}/outputs_${model}_$(basename ${decode_config%.*})
if [ ${stage} -le 5 ] && [ ${stop_stage} -ge 5 ];then
    echo "stage 5: Decoding"
    for name in ${dev_set} ${eval_set};do
        [ ! -e  ${outdir}/${name} ] && mkdir -p ${outdir}/${name}
        cp ${dumpdir}/${name}/data.json ${outdir}/${name}
        splitjson.py --parts ${nj} ${outdir}/${name}/data.json
        # decode in parallel
        ${train_cmd} JOB=1:${nj} ${outdir}/${name}/log/decode.JOB.log \
            tts_decode.py \
                --backend ${backend} \
                --ngpu 0 \
                --verbose ${verbose} \
                --out ${outdir}/${name}/feats.JOB \
                --json ${outdir}/${name}/split${nj}utt/data.JOB.json \
                --model ${expdir}/results/${model} \
                --config ${decode_config}
        # concatenate scp files
        for n in $(seq ${nj}); do
            cat "${outdir}/${name}/feats.$n.scp" || exit 1;
        done > ${outdir}/${name}/feats.scp
    done
fi

if [ ${stage} -le 6 ] && [ ${stop_stage} -ge 6 ];then
    echo "stage 6: Synthesis"
    for name in ${dev_set} ${eval_set};do
        [ ! -e ${outdir}_denorm/${name} ] && mkdir -p ${outdir}_denorm/${name}
        apply-cmvn --norm-vars=true --reverse=true data/${train_set}/cmvn.ark \
            scp:${outdir}/${name}/feats.scp \
            ark,scp:${outdir}_denorm/${name}/feats.ark,${outdir}_denorm/${name}/feats.scp
        convert_fbank.sh --nj ${nj} --cmd "${train_cmd}" \
            --fs ${fs} \
            --fmax "${fmax}" \
            --fmin "${fmin}" \
            --n_fft ${n_fft} \
            --n_shift ${n_shift} \
            --win_length "${win_length}" \
            --n_mels ${n_mels} \
            --iters ${griffin_lim_iters} \
            ${outdir}_denorm/${name} \
            ${outdir}_denorm/${name}/log \
            ${outdir}_denorm/${name}/wav
    done
fi<|MERGE_RESOLUTION|>--- conflicted
+++ resolved
@@ -27,20 +27,12 @@
 win_length="" # window length
 
 # config files
-<<<<<<< HEAD
-train_config=conf/train_tacotron2+spkemb.yaml
-=======
 train_config=conf/train_pytorch_tacotron2+spkemb.yaml
->>>>>>> 3fa86dbc
 decode_config=conf/decode.yaml
 
 # decoding related
 model=model.loss.best
-<<<<<<< HEAD
-griffin_lim_iters=100  # the number of iterations of Griffin-Lim
-=======
 griffin_lim_iters=1000  # the number of iterations of Griffin-Lim
->>>>>>> 3fa86dbc
 
 # Set this to somewhere where you want to put your data, or where
 # someone else has already put it.  You'll want to change this
