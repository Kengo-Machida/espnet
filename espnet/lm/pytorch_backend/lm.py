#!/usr/bin/env python

# Copyright 2017 Johns Hopkins University (Shinji Watanabe)
#  Apache 2.0  (http://www.apache.org/licenses/LICENSE-2.0)

# This code is ported from the following implementation written in Torch.
# https://github.com/chainer/chainer/blob/master/examples/ptb/train_ptb_custom_loop.py

from __future__ import division
from __future__ import print_function

import copy
import json
import logging
import numpy as np
import six

import torch
import torch.nn as nn
import torch.nn.functional as F

import chainer
from chainer import Chain
from chainer.dataset import convert
from chainer import reporter
from chainer import training
from chainer.training import extensions

from espnet.lm.lm_utils import compute_perplexity
from espnet.lm.lm_utils import count_tokens
from espnet.lm.lm_utils import MakeSymlinkToBestModel
from espnet.lm.lm_utils import ParallelSentenceIterator
from espnet.lm.lm_utils import read_tokens
from espnet.nets.pytorch_backend.e2e_asr import to_device

from espnet.asr.asr_utils import torch_load
from espnet.asr.asr_utils import torch_resume
from espnet.asr.asr_utils import torch_save
from espnet.asr.asr_utils import torch_snapshot

from espnet.utils.tensorboard_logger import TensorboardLogger
from tensorboardX import SummaryWriter

from espnet.utils.deterministic_utils import set_deterministic_pytorch

REPORT_INTERVAL = 100


# dummy module to use chainer's trainer
class Reporter(Chain):
    def report(self, loss):
        pass


class ClassifierWithState(nn.Module):
    """A wrapper for pytorch RNNLM

    :param torch.nn.Module predictor : The RNNLM
    :param function lossfun : The loss function to use
    :param int/str label_key :
    """

    def __init__(self, predictor,
                 lossfun=F.cross_entropy,
                 label_key=-1):
        if not (isinstance(label_key, (int, str))):
            raise TypeError('label_key must be int or str, but is %s' %
                            type(label_key))
        super(ClassifierWithState, self).__init__()
        self.lossfun = lossfun
        self.y = None
        self.loss = None
        self.label_key = label_key
        self.predictor = predictor
        self.reporter = Reporter()

    def forward(self, state, *args, **kwargs):
        """Computes the loss value for an input and label pair.az

            It also computes accuracy and stores it to the attribute.
            When ``label_key`` is ``int``, the corresponding element in ``args``
            is treated as ground truth labels. And when it is ``str``, the
            element in ``kwargs`` is used.
            The all elements of ``args`` and ``kwargs`` except the groundtruth
            labels are features.
            It feeds features to the predictor and compare the result
            with ground truth labels.

        :param torch.Tensor state : the LM state
        :param list[torch.Tensor] args : Input minibatch
        :param dict[torch.Tensor] kwargs : Input minibatch
        :return loss value
        :rtype torch.Tensor
        """

        if isinstance(self.label_key, int):
            if not (-len(args) <= self.label_key < len(args)):
                msg = 'Label key %d is out of bounds' % self.label_key
                raise ValueError(msg)
            t = args[self.label_key]
            if self.label_key == -1:
                args = args[:-1]
            else:
                args = args[:self.label_key] + args[self.label_key + 1:]
        elif isinstance(self.label_key, str):
            if self.label_key not in kwargs:
                msg = 'Label key "%s" is not found' % self.label_key
                raise ValueError(msg)
            t = kwargs[self.label_key]
            del kwargs[self.label_key]

        self.y = None
        self.loss = None
        state, self.y = self.predictor(state, *args, **kwargs)
        self.loss = self.lossfun(self.y, t)
        return state, self.loss

    def predict(self, state, x):
        """Predict log probabilities for given state and input x using the predictor

        :param torch.Tensor state : The current state
        :param torch.Tensor x : The input
        :return a tuple (new state, log prob vector)
        :rtype (torch.Tensor, torch.Tensor)
        """
        if hasattr(self.predictor, 'normalized') and self.predictor.normalized:
            return self.predictor(state, x)
        else:
            state, z = self.predictor(state, x)
            return state, F.log_softmax(z, dim=1)

    def buff_predict(self, state, x, n):
        if self.predictor.__class__.__name__ == 'RNNLM':
            return self.predict(state, x)

        new_state = []
        new_log_y = []
        for i in range(n):
            state_i = None if state is None else state[i]
            state_i, log_y = self.predict(state_i, x[i].unsqueeze(0))
            new_state.append(state_i)
            new_log_y.append(log_y)

        return new_state, torch.cat(new_log_y)

    def final(self, state):
        """Predict final log probabilities for given state using the predictor

        :param state: The state
        :return The final log probabilities
        :rtype torch.Tensor
        """
        if hasattr(self.predictor, 'final'):
            return self.predictor.final(state)
        else:
            return 0.


# Definition of a recurrent net for language modeling
class RNNLM(nn.Module):
    """A pytorch RNNLM

    :param int n_vocab: The size of the vocabulary
    :param int n_layers: The number of layers to create
    :param int n_units: The number of units per layer
    """

    def __init__(self, n_vocab, n_layers, n_units):
        super(RNNLM, self).__init__()
        self.embed = nn.Embedding(n_vocab, n_units)
        self.lstm = nn.ModuleList(
            [nn.LSTMCell(n_units, n_units) for _ in range(n_layers)])
        self.dropout = nn.ModuleList(
            [nn.Dropout() for _ in range(n_layers + 1)])
        self.lo = nn.Linear(n_units, n_vocab)
        self.n_layers = n_layers
        self.n_units = n_units

        # initialize parameters from uniform distribution
        for param in self.parameters():
            param.data.uniform_(-0.1, 0.1)

    def zero_state(self, batchsize):
        return torch.zeros(batchsize, self.n_units).float()

    def forward(self, state, x):
        if state is None:
            c = [to_device(self, self.zero_state(x.size(0))) for n in six.moves.range(self.n_layers)]
            h = [to_device(self, self.zero_state(x.size(0))) for n in six.moves.range(self.n_layers)]
            state = {'c': c, 'h': h}

        h = [None] * self.n_layers
        c = [None] * self.n_layers
        emb = self.embed(x)
        h[0], c[0] = self.lstm[0](self.dropout[0](emb), (state['h'][0], state['c'][0]))
        for n in six.moves.range(1, self.n_layers):
            h[n], c[n] = self.lstm[n](self.dropout[n](h[n - 1]), (state['h'][n], state['c'][n]))
        y = self.lo(self.dropout[-1](h[-1]))
        state = {'c': c, 'h': h}
        return state, y


def concat_examples(batch, device=None, padding=None):
    """Custom concat_examples for pytorch

    :param np.ndarray batch: The batch to concatenate
    :param int device: The device to send to
    :param Tuple[int,int] padding: The padding to use
    :return: (inputs, targets)
    :rtype (torch.Tensor, torch.Tensor)
    """
    x, t = convert.concat_examples(batch, padding=padding)
    x = torch.from_numpy(x)
    t = torch.from_numpy(t)
    if device is not None and device >= 0:
        x = x.cuda(device)
        t = t.cuda(device)
    return x, t


class BPTTUpdater(training.StandardUpdater):
    """An updater for a pytorch LM

    :param chainer.dataset.Iterator train_iter : The train iterator
    :param torch.nn.Module model : The model to update
    :param optimizer:
    :param int device : The device id
    :param int gradclip : The gradient clipping value to use
    """

    def __init__(self, train_iter, model, optimizer, device, gradclip=None):
        super(BPTTUpdater, self).__init__(train_iter, optimizer)
        self.model = model
        self.device = device
        self.gradclip = gradclip

    # The core part of the update routine can be customized by overriding.
    def update_core(self):
        # When we pass one iterator and optimizer to StandardUpdater.__init__,
        # they are automatically named 'main'.
        train_iter = self.get_iterator('main')
        optimizer = self.get_optimizer('main')
        # Progress the dataset iterator for sentences at each iteration.
        batch = train_iter.__next__()
        x, t = concat_examples(batch, device=self.device, padding=(0, -100))
        # Concatenate the token IDs to matrices and send them to the device
        # self.converter does this job
        # (it is chainer.dataset.concat_examples by default)
        loss = 0
        count = 0
        state = None
        batch_size, sequence_length = x.shape
        for i in six.moves.range(sequence_length):
            # Compute the loss at this time step and accumulate it
            state, loss_batch = self.model(state, x[:, i], t[:, i])
            non_zeros = torch.sum(x[:, i] != 0, dtype=torch.float)
            loss += loss_batch * non_zeros
            count += int(non_zeros)

        reporter.report({'loss': float(loss.detach())}, optimizer.target)
        reporter.report({'count': count}, optimizer.target)
        # update
        loss = loss / batch_size  # normalized by batch size
        self.model.zero_grad()  # Clear the parameter gradients
        loss.backward()  # Backprop
        if self.gradclip is not None:
            nn.utils.clip_grad_norm_(self.model.parameters(), self.gradclip)
        optimizer.step()  # Update the parameters


class LMEvaluator(extensions.Evaluator):
    """A custom evaluator for a pytorch LM

    :param chainer.dataset.Iterator val_iter : The validation iterator
    :param torch.nn.Module eval_model : The model to evaluate
    :param chainer.Reporter reporter : The observations reporter
    :param int device : The device id to use
    """

    def __init__(self, val_iter, eval_model, reporter, device):
        super(LMEvaluator, self).__init__(
            val_iter, reporter, device=device)
        self.model = eval_model

    def evaluate(self):
        val_iter = self.get_iterator('main')
        loss = 0
        count = 0
        self.model.eval()
        with torch.no_grad():
            for batch in copy.copy(val_iter):
                x, t = concat_examples(batch, device=self.device, padding=(0, -100))
                state = None
                for i in six.moves.range(len(x[0])):
                    state, loss_batch = self.model(state, x[:, i], t[:, i])
                    non_zeros = torch.sum(x[:, i] != 0, dtype=torch.float)
                    loss += loss_batch * non_zeros
                    count += int(non_zeros)
        self.model.train()
        # report validation loss
        observation = {}
        with reporter.report_scope(observation):
            reporter.report({'loss': float(loss / count)}, self.model.reporter)
        return observation


def train(args):
    """Train with the given args

    :param Namespace args: The program arguments
    """
    # display torch version
    logging.info('torch version = ' + torch.__version__)

    set_deterministic_pytorch(args)

    # check cuda and cudnn availability
    if not torch.cuda.is_available():
        logging.warning('cuda is not available')

    # get special label ids
    unk = args.char_list_dict['<unk>']
    eos = args.char_list_dict['<eos>']
    # read tokens as a sequence of sentences
    train = read_tokens(args.train_label, args.char_list_dict)
    val = read_tokens(args.valid_label, args.char_list_dict)
    # count tokens
    n_train_tokens, n_train_oovs = count_tokens(train, unk)
    n_val_tokens, n_val_oovs = count_tokens(val, unk)
    logging.info('#vocab = ' + str(args.n_vocab))
    logging.info('#sentences in the training data = ' + str(len(train)))
    logging.info('#tokens in the training data = ' + str(n_train_tokens))
    logging.info('oov rate in the training data = %.2f %%' % (n_train_oovs / n_train_tokens * 100))
    logging.info('#sentences in the validation data = ' + str(len(val)))
    logging.info('#tokens in the validation data = ' + str(n_val_tokens))
    logging.info('oov rate in the validation data = %.2f %%' % (n_val_oovs / n_val_tokens * 100))

    # Create the dataset iterators
    train_iter = ParallelSentenceIterator(train, args.batchsize,
                                          max_length=args.maxlen, sos=eos, eos=eos)
    val_iter = ParallelSentenceIterator(val, args.batchsize,
                                        max_length=args.maxlen, sos=eos, eos=eos, repeat=False)
    logging.info('#iterations per epoch = ' + str(len(train_iter.batch_indices)))
    logging.info('#total iterations = ' + str(args.epoch * len(train_iter.batch_indices)))
    # Prepare an RNNLM model
    rnn = RNNLM(args.n_vocab, args.layer, args.unit)
    model = ClassifierWithState(rnn)
    if args.ngpu > 1:
        logging.warning("currently, multi-gpu is not supported. use single gpu.")
    if args.ngpu > 0:
        # Make the specified GPU current
        gpu_id = 0
        model.cuda(gpu_id)
    else:
        gpu_id = -1

    # Save model conf to json
    model_conf = args.outdir + '/model.json'
    with open(model_conf, 'wb') as f:
        logging.info('writing a model config file to ' + model_conf)
        f.write(json.dumps(vars(args), indent=4, sort_keys=True).encode('utf_8'))

    # Set up an optimizer
    if args.opt == 'sgd':
        optimizer = torch.optim.SGD(model.parameters(), lr=1.0)
    elif args.opt == 'adam':
        optimizer = torch.optim.Adam(model.parameters())

    # FIXME: TOO DIRTY HACK
    reporter = model.reporter
    setattr(optimizer, "target", reporter)
    setattr(optimizer, "serialize", lambda s: reporter.serialize(s))

    updater = BPTTUpdater(train_iter, model, optimizer, gpu_id, gradclip=args.gradclip)
    trainer = training.Trainer(updater, (args.epoch, 'epoch'), out=args.outdir)
    trainer.extend(LMEvaluator(val_iter, model, reporter, device=gpu_id))
    trainer.extend(extensions.LogReport(postprocess=compute_perplexity,
                                        trigger=(REPORT_INTERVAL, 'iteration')))
    trainer.extend(extensions.PrintReport(
        ['epoch', 'iteration', 'perplexity', 'val_perplexity', 'elapsed_time']
    ), trigger=(REPORT_INTERVAL, 'iteration'))
    trainer.extend(extensions.ProgressBar(update_interval=REPORT_INTERVAL))
    # Save best models
    trainer.extend(torch_snapshot(filename='snapshot.ep.{.updater.epoch}'))
    trainer.extend(extensions.snapshot_object(
        model, 'rnnlm.model.{.updater.epoch}', savefun=torch_save))
    # T.Hori: MinValueTrigger should be used, but it fails when resuming
    trainer.extend(MakeSymlinkToBestModel('validation/main/loss', 'rnnlm.model'))

    if args.resume:
        logging.info('resumed from %s' % args.resume)
        torch_resume(args.resume, trainer)

<<<<<<< HEAD
    if args.patience > 0:
        trainer.stop_trigger = chainer.training.triggers.EarlyStoppingTrigger(monitor=args.early_stop_criterion,
                                                                              patients=args.patience,
                                                                              max_trigger=(args.epochs, 'epoch'))
=======
    if args.tensorboard_dir is not None and args.tensorboard_dir != "":
        writer = SummaryWriter(log_dir=args.tensorboard_dir)
        trainer.extend(TensorboardLogger(writer))

>>>>>>> 7e6d9b64
    trainer.run()

    # compute perplexity for test set
    if args.test_label:
        logging.info('test the best model')
        torch_load(args.outdir + '/rnnlm.model.best', model)
        test = read_tokens(args.test_label, args.char_list_dict)
        n_test_tokens, n_test_oovs = count_tokens(test, unk)
        logging.info('#sentences in the test data = ' + str(len(test)))
        logging.info('#tokens in the test data = ' + str(n_test_tokens))
        logging.info('oov rate in the test data = %.2f %%' % (n_test_oovs / n_test_tokens * 100))
        test_iter = ParallelSentenceIterator(test, args.batchsize,
                                             max_length=args.maxlen, sos=eos, eos=eos, repeat=False)
        evaluator = LMEvaluator(test_iter, model, reporter, device=gpu_id)
        result = evaluator()
        logging.info('test perplexity: ' + str(np.exp(float(result['main/loss']))))<|MERGE_RESOLUTION|>--- conflicted
+++ resolved
@@ -391,17 +391,14 @@
         logging.info('resumed from %s' % args.resume)
         torch_resume(args.resume, trainer)
 
-<<<<<<< HEAD
     if args.patience > 0:
         trainer.stop_trigger = chainer.training.triggers.EarlyStoppingTrigger(monitor=args.early_stop_criterion,
                                                                               patients=args.patience,
                                                                               max_trigger=(args.epochs, 'epoch'))
-=======
     if args.tensorboard_dir is not None and args.tensorboard_dir != "":
         writer = SummaryWriter(log_dir=args.tensorboard_dir)
         trainer.extend(TensorboardLogger(writer))
 
->>>>>>> 7e6d9b64
     trainer.run()
 
     # compute perplexity for test set
